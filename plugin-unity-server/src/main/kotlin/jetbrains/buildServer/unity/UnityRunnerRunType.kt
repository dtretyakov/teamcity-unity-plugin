--- conflicted
+++ resolved
@@ -104,27 +104,18 @@
 
     override fun getRunnerSpecificRequirements(parameters: Map<String, String>): List<Requirement> {
         val requirements = mutableListOf<Requirement>()
-<<<<<<< HEAD
         val detectionMode = parameters[UnityConstants.PARAM_DETECTION_MODE]
         if(detectionMode != UnityConstants.DETECTION_MODE_MANUAL) {
             parameters[UnityConstants.PARAM_UNITY_VERSION]?.let {
                 if (it.isNotBlank()) {
-                    val name = escapeRegex(UnityConstants.UNITY_CONFIG_NAME + it.trim()) + ".*"
+                    val name = escapeRegex(UnityConstants.UNITY_CONFIG_NAME) + escapeRegex(it.trim()) + ".*"
                     requirements.add(Requirement(RequirementQualifier.EXISTS_QUALIFIER + name, null, RequirementType.EXISTS))
                 } else {
                     val name = escapeRegex(UnityConstants.UNITY_CONFIG_NAME) + ".+"
                     requirements.add(Requirement(RequirementQualifier.EXISTS_QUALIFIER + name, null, RequirementType.EXISTS))
                 }
-=======
-        parameters[UnityConstants.PARAM_UNITY_VERSION]?.let {
-            if (it.isNotBlank()) {
-                val name = escapeRegex(UnityConstants.UNITY_CONFIG_NAME) + escapeRegex(it.trim()) + ".*"
-                requirements.add(Requirement(RequirementQualifier.EXISTS_QUALIFIER + name, null, RequirementType.EXISTS))
->>>>>>> ec7079ae
             }
         }
-
-
         return requirements
     }
 
