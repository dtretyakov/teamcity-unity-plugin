/*
 * Copyright 2000-2020 JetBrains s.r.o.
 *
 * Licensed under the Apache License, Version 2.0 (the "License");
 * you may not use this file except in compliance with the License.
 * You may obtain a copy of the License at
 *
 * http://www.apache.org/licenses/LICENSE-2.0
 *
 * Unless required by applicable law or agreed to in writing, software
 * distributed under the License is distributed on an "AS IS" BASIS,
 * WITHOUT WARRANTIES OR CONDITIONS OF ANY KIND, either express or implied.
 * See the License for the specific language governing permissions and
 * limitations under the License.
 */

package jetbrains.buildServer.unity.fetchers

import jetbrains.buildServer.requirements.Requirement
import jetbrains.buildServer.requirements.RequirementType
import jetbrains.buildServer.serverSide.RunTypeRegistry
import jetbrains.buildServer.unity.UnityConstants
import jetbrains.buildServer.unity.UnityRunnerRunType
import jetbrains.buildServer.web.openapi.PluginDescriptor
import org.jmock.Expectations
import org.jmock.Mockery
import org.testng.Assert
import org.testng.annotations.DataProvider
import org.testng.annotations.Test

class UnityRunnerRunTypeTest {

    @DataProvider
    fun runnerRequirementsData(): Array<Array<Any?>> {
        return arrayOf(
                arrayOf<Any?>(
                        emptyMap<String, String>(),
                        emptyList<Requirement>()
                ),
                arrayOf<Any?>(
                        mapOf(UnityConstants.PARAM_DETECTION_MODE to UnityConstants.DETECTION_MODE_AUTO,
                                UnityConstants.PARAM_UNITY_VERSION to ""),
                        listOf(Requirement("Exists=>unity\\.path\\..+", null, RequirementType.EXISTS))
                ),
                arrayOf<Any?>(
                        mapOf(UnityConstants.PARAM_DETECTION_MODE to UnityConstants.DETECTION_MODE_MANUAL,
                                UnityConstants.PARAM_UNITY_ROOT to "C:\\My\\Custom\\Unity"),
                        emptyList<Requirement>()
                ),
                arrayOf<Any?>(
                        mapOf(UnityConstants.PARAM_UNITY_VERSION to "2018.2"),
                        listOf(Requirement("Exists=>unity\\.path\\.2018\\.2.*", null, RequirementType.EXISTS))
                ),
                arrayOf<Any?>(
<<<<<<< HEAD
                        mapOf(UnityConstants.PARAM_DETECTION_MODE to UnityConstants.DETECTION_MODE_MANUAL,
                                UnityConstants.PARAM_UNITY_VERSION to "2018.2"),
                        emptyList<Requirement>()
                ),
                arrayOf<Any?>(
                        mapOf(UnityConstants.PARAM_DETECTION_MODE to UnityConstants.DETECTION_MODE_AUTO,
                                UnityConstants.PARAM_UNITY_VERSION to "2018.2"),
                        listOf(Requirement("Exists=>unity\\.path\\.2018\\.2.*", null, RequirementType.EXISTS))
                )
        )
    }

    @DataProvider
    fun runnerDefaultData(): Array<Array<Any?>> {
        return arrayOf(
                arrayOf<Any?>(
                    mapOf(UnityConstants.PARAM_DETECTION_MODE to UnityConstants.DETECTION_MODE_AUTO)
=======
                        mapOf(UnityConstants.PARAM_UNITY_VERSION to "%SOME_VAR.1%"),
                        listOf(Requirement("Exists=>unity\\.path\\.%SOME_VAR.1%.*", null, RequirementType.EXISTS))
>>>>>>> ec7079ae
                )
        )
    }

    @Test(dataProvider = "runnerRequirementsData")
    fun testRunnerRequirements(parameters: Map<String, String>, expectedRequirements: List<Requirement>) {
        val m = Mockery()
        val pluginDescriptor = m.mock(PluginDescriptor::class.java)
        val runTypeRegistry = m.mock(RunTypeRegistry::class.java)

        m.checking(object : Expectations() {
            init {
                oneOf(runTypeRegistry).registerRunType(with(any(UnityRunnerRunType::class.java)))
            }
        })

        val runType = UnityRunnerRunType(pluginDescriptor, runTypeRegistry)

        val requirements = runType.getRunnerSpecificRequirements(parameters)
        Assert.assertEquals(requirements, expectedRequirements)
    }

    @Test(dataProvider = "runnerDefaultData")
    fun testDefaultParameters(expectedParameters: Map<String, String>) {
        val m = Mockery()
        val pluginDescriptor = m.mock(PluginDescriptor::class.java)
        val runTypeRegistry = m.mock(RunTypeRegistry::class.java)

        m.checking(object : Expectations() {
            init {
                oneOf(runTypeRegistry).registerRunType(with(any(UnityRunnerRunType::class.java)))
            }
        })

        val runType = UnityRunnerRunType(pluginDescriptor, runTypeRegistry)

        val defaultParameters = runType.defaultRunnerProperties
        Assert.assertEquals(defaultParameters, expectedParameters)
    }
}<|MERGE_RESOLUTION|>--- conflicted
+++ resolved
@@ -52,7 +52,10 @@
                         listOf(Requirement("Exists=>unity\\.path\\.2018\\.2.*", null, RequirementType.EXISTS))
                 ),
                 arrayOf<Any?>(
-<<<<<<< HEAD
+                        mapOf(UnityConstants.PARAM_UNITY_VERSION to "%SOME_VAR.1%"),
+                        listOf(Requirement("Exists=>unity\\.path\\.%SOME_VAR.1%.*", null, RequirementType.EXISTS))
+                ),
+                arrayOf<Any?>(
                         mapOf(UnityConstants.PARAM_DETECTION_MODE to UnityConstants.DETECTION_MODE_MANUAL,
                                 UnityConstants.PARAM_UNITY_VERSION to "2018.2"),
                         emptyList<Requirement>()
@@ -70,10 +73,6 @@
         return arrayOf(
                 arrayOf<Any?>(
                     mapOf(UnityConstants.PARAM_DETECTION_MODE to UnityConstants.DETECTION_MODE_AUTO)
-=======
-                        mapOf(UnityConstants.PARAM_UNITY_VERSION to "%SOME_VAR.1%"),
-                        listOf(Requirement("Exists=>unity\\.path\\.%SOME_VAR.1%.*", null, RequirementType.EXISTS))
->>>>>>> ec7079ae
                 )
         )
     }
