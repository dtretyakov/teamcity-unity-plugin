/*
 * Copyright 2000-2020 JetBrains s.r.o.
 *
 * Licensed under the Apache License, Version 2.0 (the "License");
 * you may not use this file except in compliance with the License.
 * You may obtain a copy of the License at
 *
 * http://www.apache.org/licenses/LICENSE-2.0
 *
 * Unless required by applicable law or agreed to in writing, software
 * distributed under the License is distributed on an "AS IS" BASIS,
 * WITHOUT WARRANTIES OR CONDITIONS OF ANY KIND, either express or implied.
 * See the License for the specific language governing permissions and
 * limitations under the License.
 */

package jetbrains.buildServer.unity

import com.intellij.openapi.diagnostic.Logger
import com.vdurmont.semver4j.Semver
import java.io.File

class LinuxUnityDetector : UnityDetectorBase() {

    override val editorPath = "Editor"
    override val editorExecutable = "Unity"
    override val appConfigDir = "$userHome/.config"

    override fun findInstallations() = sequence {
        getHintPaths().distinct().forEach { path ->
<<<<<<< HEAD
            val version = getVersionFromInstall(path) ?: return@forEach
            yield(version to path)
=======
            LOG.debug("Looking for Unity installation in $path")

            val executable = getEditorPath(path)
            if (!executable.exists()) {
                LOG.debug("Cannot find $executable")
                return@forEach
            }

            LOG.debug("Looking for package manager in $path")
            var version : String
            val packageVersions = File(path, "Editor/Data/PackageManager/Unity/PackageManager")
            if (packageVersions.exists()) {
                val versions = packageVersions.listFiles { file ->
                    file.isDirectory
                } ?: return@forEach

                if (versions.size != 1) {
                    LOG.warn("Multiple Unity versions found in directory $path")
                }

                version = versions.first().name
            } else {
                version = path.name
            }

            // Unity version looks like that: 2017.1.1f1
            // where suffix could be the following:
            // * a  - alpha
            // * b  - beta
            // * p  - patch
            // * rc - release candidate
            // * f  - final
            version = version
                    .split("a", "b", "p", "rc", "f")
                    .firstOrNull()
                    ?: return@forEach

            try {
                yield(Semver(version, Semver.SemverType.LOOSE) to path)
            } catch (e: Exception) {
                LOG.infoAndDebugDetails("Invalid Unity version $version in directory $path", e)
            }
>>>>>>> 11af0053
        }
    }

    override fun getHintPaths() = sequence {
        yieldAll(super.getHintPaths())

        // Find installations within user profile
        System.getProperty("user.home")?.let { userHome ->
            if (userHome.isNotEmpty()) {
                yieldAll(findUnityPaths(File(userHome)))
            }
        }

        // deb packages are installing Unity in the /opt/Unity directory
        yieldAll(findUnityPaths(File("/opt/")))
    }

    override fun getVersionFromInstall(editorRoot: File): Semver? {
        LOG.debug("Looking for Unity installation in $editorRoot")
        val executable = getEditorPath(editorRoot)
        if (!executable.exists()) return null

        LOG.debug("Looking for package manager in $editorRoot")
        var version : String
        val packageVersions = File(editorRoot, "Editor/Data/PackageManager/Unity/PackageManager")
        if (packageVersions.exists()) {
            val versions = packageVersions.listFiles { file ->
                file.isDirectory
            } ?: return null

            if (versions.size != 1) {
                LOG.warn("Multiple Unity versions found in directory $editorRoot")
            }

            version = versions.first().name
        } else {
            version = editorRoot.name
        }

        // Unity version looks like that: 2017.1.1f1
        // where suffix could be the following:
        // * a  - alpha
        // * b  - beta
        // * p  - patch
        // * rc - release candidate
        // * f  - final
        version = version
                .split("a", "b", "p", "rc", "f")
                .firstOrNull()
                ?: return null

        return try {
            Semver(version, Semver.SemverType.LOOSE)
        } catch (e: Exception) {
            LOG.infoAndDebugDetails("Invalid Unity version $version in directory $editorRoot", e)
            null
        }
    }
    companion object {
        private val LOG = Logger.getInstance(LinuxUnityDetector::class.java.name)
    }
}<|MERGE_RESOLUTION|>--- conflicted
+++ resolved
@@ -28,53 +28,8 @@
 
     override fun findInstallations() = sequence {
         getHintPaths().distinct().forEach { path ->
-<<<<<<< HEAD
             val version = getVersionFromInstall(path) ?: return@forEach
             yield(version to path)
-=======
-            LOG.debug("Looking for Unity installation in $path")
-
-            val executable = getEditorPath(path)
-            if (!executable.exists()) {
-                LOG.debug("Cannot find $executable")
-                return@forEach
-            }
-
-            LOG.debug("Looking for package manager in $path")
-            var version : String
-            val packageVersions = File(path, "Editor/Data/PackageManager/Unity/PackageManager")
-            if (packageVersions.exists()) {
-                val versions = packageVersions.listFiles { file ->
-                    file.isDirectory
-                } ?: return@forEach
-
-                if (versions.size != 1) {
-                    LOG.warn("Multiple Unity versions found in directory $path")
-                }
-
-                version = versions.first().name
-            } else {
-                version = path.name
-            }
-
-            // Unity version looks like that: 2017.1.1f1
-            // where suffix could be the following:
-            // * a  - alpha
-            // * b  - beta
-            // * p  - patch
-            // * rc - release candidate
-            // * f  - final
-            version = version
-                    .split("a", "b", "p", "rc", "f")
-                    .firstOrNull()
-                    ?: return@forEach
-
-            try {
-                yield(Semver(version, Semver.SemverType.LOOSE) to path)
-            } catch (e: Exception) {
-                LOG.infoAndDebugDetails("Invalid Unity version $version in directory $path", e)
-            }
->>>>>>> 11af0053
         }
     }
 
@@ -95,7 +50,10 @@
     override fun getVersionFromInstall(editorRoot: File): Semver? {
         LOG.debug("Looking for Unity installation in $editorRoot")
         val executable = getEditorPath(editorRoot)
-        if (!executable.exists()) return null
+        if (!executable.exists()) {
+          LOG.debug("Cannot find $executable")
+          return null
+        }
 
         LOG.debug("Looking for package manager in $editorRoot")
         var version : String
