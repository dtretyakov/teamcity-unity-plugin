--- conflicted
+++ resolved
@@ -80,28 +80,7 @@
     override fun getPath(toolName: String,
                          build: AgentRunningBuild,
                          runner: BuildRunnerContext): String {
-<<<<<<< HEAD
         return getUnity(toolName, build, runner).second
-=======
-        if (runner.isVirtualContext) {
-            return UnityConstants.RUNNER_TYPE
-        }
-
-        val unityVersion = getUnityVersion(runner, build)
-        return getUnityPath(toolName, unityVersion)
-    }
-
-    fun getUnityPath(toolName: String, unityVersion: Semver?): String {
-        if (!supports(toolName)) {
-            throw ToolCannotBeFoundException("Unsupported tool $toolName")
-        }
-
-        if (unityDetector == null) {
-            throw ToolCannotBeFoundException(UnityConstants.RUNNER_TYPE)
-        }
-
-        return File(getUnity(toolName, unityVersion).second).absolutePath
->>>>>>> ec7079ae
     }
 
     fun getUnity(toolName: String,
